--- conflicted
+++ resolved
@@ -11,26 +11,16 @@
         t1 = @lift (a,)
         t2 = @lift (a, b)
         l1 = @lift [a]
-<<<<<<< HEAD
         l2 = @lift [a, b]
-        c1 = @lift {a}
-=======
-        l2 = @lift [a, b^2]
         c1 = @lift Any[a]
->>>>>>> cb1ad504
 
         push!(a, 3)
 
         @fact t1.value => (a.value,)
         @fact t2.value => (a.value, b.value)
         @fact l1.value => [a.value]
-<<<<<<< HEAD
         @fact l2.value => [a.value, b.value]
-        @fact c1.value =>  {a.value}
-=======
-        @fact l2.value => [a.value, b.value^2]
         @fact c1.value => Any[a.value]
->>>>>>> cb1ad504
     end
     context("@lift basics") do
         @fact value(a)^2 => value(b)
