module Timing

<<<<<<< HEAD
using ..Reactive
=======
using Reactive
>>>>>>> 84166690

export every, fpswhen, fps, timestamp

# Create a signal of timestamps that updates every delta seconds
#
# Args:
#     delta: interval between updates.
# Returns:
#     a periodically updating timestamp as a signal
function every(delta::Float64)
    i = Input(time())
    update(timer) = push!(i, time())
    t = Timer(update)
    start_timer(t, delta, delta)
    return lift(x->x, Float64, i) # prevent push!
end

# Same as the fps function, but you can turn it on and off.
# The first time delta after a pause is always zero, no matter how long the pause was.
#
# Args:
#     test: a switch signal of booleans to turn fps on or off
#     freq: the maximum frequency at which fpswhen should update
# Returns:
#     an signal of Float64 time deltas
function fpswhen(test::Signal{Bool}, freq::Float64)
    diff = Input(0.0)

    local delta = 1/freq, t0 = time(),
          isOn = test.value, wasOn = false

    function update(timer)
        t = time()
        push!(diff, t-t0)
        t0 = t
    end

    local timer = Timer(update)
    function gate(isOn, t)
        if isOn
            if !wasOn t0 = time() end # a restart
            start_timer(timer, delta, 0)
        elseif wasOn
            stop_timer(timer)
        end
        wasOn = isOn
        return t
    end

    return lift(gate, Float64, test, diff)
end

# Takes a desired number of frames per second and updates
# as quickly as possible at most the desired number of times a second.
#
# Args:
#     freq: the desired fps
# Returns:
#     a signal of time delta between two updates
function fps(freq::Float64)
    return fpswhen(Input(true), freq)
end

# Timestamp a signal.
#
# Args:
#     s: a signal to timestamp
# Returns:
#     a signal of type (Float64, T) where the first element is the time
#     at which the value (2nd element) got updated.
function timestamp{T}(s::Signal{T})
    return lift(x -> (time(), x), (Float64, T), s)
end

# Collect signal updates into lists of updates within a given time
# period.
#
# Args:
#    signal: a signal Signal{T}
#    t: the time window
# Returns:
#    A throttled signal of Signal{Vector[T]}
## type ThrottleNode{T} <: Node{Vector{T}}
##     rank::UInt
##     children::Vecto{Signal}
##     signal::Signal{T}
##     window::Float64
##     value::Vector{T}

##     function ThrottleNode(s::Signal{T}, t::Float64)
##         node = new(Reactive.next_rank(), Signal[], s, window, [s.value])
##         Reactive.add_child!(s, node)
##     end
## end
## function update{T}(s::ThrottleNode{T}, parent::Signal{T})
## end

## function throttle{T}(s::Signal{T}, t::Float64)
##     i = Input([s.value])
##     if noBin exists
##         createANewBin which will update the signal in t seconds.
##     else
##         add to bin
##     end
##     return i
## end

end # module<|MERGE_RESOLUTION|>--- conflicted
+++ resolved
@@ -1,10 +1,6 @@
 module Timing
 
-<<<<<<< HEAD
 using ..Reactive
-=======
-using Reactive
->>>>>>> 84166690
 
 export every, fpswhen, fps, timestamp
 
