export every, fps, fpswhen, throttle, debounce

"""
```
debounce(dt, input, f=(acc,x)->x, init=value(input), reinit=x->x;
            typ=typeof(init), name=auto_name!(string("debounce ",dt,"s"), input))
```

Creates a signal that will delay updating until `dt` seconds have passed since the last time `input` has updated. By default, the debounce signal holds the last update of the `input` signal since the debounce signal last updated.

This behavior can be changed by the `f`, `init` and `reinit` arguments. The `init` and `f` functions are similar to `init` and `f` in `foldp`. `reinit` is called after the debounce sends an update, to reinitialize the initial value for accumulation, it gets one argument, the previous accumulated value.

For example
    `y = debounce(0.2, x, push!, Int[], _->Int[])`
will accumulate a vector of updates to the integer signal `x` and push it after `x` is inactive (doesn't update) for 0.2 seconds.

"""
function debounce(dt, node::Signal{T}, f=(acc,x)->x, init=value(node),
        reinit=x->x; typ=typeof(init), name=auto_name!("debounce $(dt)s", node)) where T
    # we don't add `node` as a parent of throttle, as the action is added to the
    # `node` itself, which pushes to the output node at the appropriate time.
    output = Signal(typ, init, (); name=name)
    throttle_connect(dt, output, node, f, init, reinit, false, true)
    output
end

"""
```
throttle(dt, input, f=(acc,x)->x, init=value(input), reinit=x->x;
            typ=typeof(init), name=auto_name!(string("throttle ",dt,"s"), input), leading=false)
```

Throttle a signal to update at most once every dt seconds. By default, the throttled signal holds the last update of the `input` signal during each `dt` second time window.

This behavior can be changed by the `f`, `init` and `reinit` arguments. The `init` and `f` functions are similar to `init` and `f` in `foldp`. `reinit` is called when a new throttle time window opens to reinitialize the initial value for accumulation, it gets one argument, the previous accumulated value.

For example
    `y = throttle(0.2, x, push!, Int[], _->Int[])`
will create vectors of updates to the integer signal `x` which occur within 0.2 second time windows.

If `leading` is `true`, the first update from `input` will be sent immediately by the throttle signal. If it is false, the first update will happen `dt` seconds after `input`'s first update

New in v0.4.1: `throttle`'s behaviour from previous versions is now available with the `debounce` signal type.

"""
function throttle(dt, node::Signal{T}, f=(acc,x)->x, init=value(node),
        reinit=x->x; typ=typeof(init), name=auto_name!("throttle $(dt)s", node),
        leading=false) where T
    output = Signal(typ, init, (node,); name=name)
    throttle_connect(dt, output, node, f, init, reinit, leading, false)
    output
end

# Aggregate a signal producing an update at most once in dt seconds
function throttle_connect(dt, output, input, f, init, reinit, leading, debounce)
    collected = init
    timer = Timer(identity, 0) #dummy timer to initialise
    dopush(_) = begin
        push!(output, collected)
        collected = reinit(collected)
        prevpush = time()
    end

    # we add the do_throttle as a foreach on the input, so when input updates it
    # collects the input values and pushes to the output when the time is right.
    prevpush = 0 # immediate push of `input`'s first update (unless leading is false)
    function do_throttle(inpval)
        collected = f(collected, inpval)
        prevpush == 0 && !leading && (prevpush = time())
        elapsed = time() - prevpush
        debounce && (elapsed = 0) # for debounce, only the timer can trigger a push

        close(timer)
        if elapsed > dt
            # prevpush is reset in dopush, so that calls via the Timer also reset it
            dopush(elapsed)
        else
            timer = Timer(dopush, dt-elapsed)
        end
        nothing
    end
    foreach(do_throttle, input; init=nothing, name="$(input.name) throttler")
end

"""
    every(dt)

A signal that updates every `dt` seconds to the current timestamp. Consider using `fpswhen` or `fps` if you want specify the timing signal by frequency, rather than delay.
"""
function every(dt; name=auto_name!("every $dt secs"))
    n = Signal(time(), (); name=name)
    every_connect(dt, n)
    n
end

function every_connect(dt, output)
    outputref = WeakRef(output)
    function onerror_close_timer(pushnode, val, error_node, ex)
        print_error(pushnode, val, error_node, ex)
        close(timer)
    end
<<<<<<< HEAD
    timer = Timer(x -> push!(outputref.value, time(), onerror_close_timer), dt, dt)
=======
    timer = Timer(x -> push!(outputref.value, time(), onerror_close_timer), dt; interval=dt)
>>>>>>> c888631d
    finalizer(_->close(timer), output)
    output
end

"""
    fpswhen(switch, rate)

returns a signal which when `switch` signal is true, updates `rate` times every second. If `rate` is not possible to attain because of slowness in computing dependent signal values, the signal will self adjust to provide the best possible rate.
"""
function fpswhen(switch, rate; name=auto_name!("$rate fpswhen", switch))
    # Creates a node and sets up a timer that pushes to the node every 1.0/rate
    # seconds.
    n = Signal(Float64, 0.0, (switch, ); name=name)
    fpswhen_connect(rate, switch, n, name)
    n
end

function setup_next_tick(outputref, switchref, dt, wait_dt)
    Timer(t -> begin
        if value(switchref.value)
            push!(outputref.value, dt)
        end
    end, wait_dt)
end

function fpswhen_connect(rate, switch, output, name)
    prev_time = time()
    dt = 1.0/rate
    outputref = WeakRef(output)
    switchref = WeakRef(switch)
    timer = Timer(identity, 0) # dummy timer to initialise
    function fpswhen_runner()
        # this function will run if switch gets a new value (i.e. is "active")
        # and if output is pushed to (assumed to be by the timer)
        if switch.value
            start_time = time()
            timer = setup_next_tick(outputref, switchref, start_time-prev_time, dt)
            prev_time = start_time
        else
            close(timer)
        end
        switch.value
    end
    # the fpswhen_aux will start and stop the timer if switch's value updates, it'll
    # also setup the next tick once the first tick is pushed to output
    fpswhen_aux = Signal(switch.value, (switch, output); name="fpswhen runner switch: $(switch.name), output: $(output.name)")
    preserve(fpswhen_aux)
    add_action!(fpswhen_runner, fpswhen_aux)

    fpswhen_runner() # init
    # ensure timer stops when output node is garbage collected
    finalizer(_->close(timer), output)
end

"""
    fps(rate)

Same as `fpswhen(Input(true), rate)`
"""
fps(rate; name="$rate fps") = fpswhen(Signal(Bool, true, (); name="fps true"), rate; name=name)<|MERGE_RESOLUTION|>--- conflicted
+++ resolved
@@ -99,11 +99,7 @@
         print_error(pushnode, val, error_node, ex)
         close(timer)
     end
-<<<<<<< HEAD
-    timer = Timer(x -> push!(outputref.value, time(), onerror_close_timer), dt, dt)
-=======
     timer = Timer(x -> push!(outputref.value, time(), onerror_close_timer), dt; interval=dt)
->>>>>>> c888631d
     finalizer(_->close(timer), output)
     output
 end
