module Reactive

using Compat
using Base.Order
using Base.Collections

export SignalSource, Signal, Input, Node, signal, value, lift, @lift, map, foldl,
       flatten, switch, foldr, merge, filter, dropif, droprepeats, dropwhen,
       sampleon, prev, keepwhen, ⟿

import Base: eltype, join_eltype, convert, push!, merge, map, show, writemime, filter

if VERSION >= v"0.3-"
    import Base: foldl, foldr
end

typealias Callable Union(DataType, Function)

# SignalSource is a contract that you can call signal() on the
# value to get a Signal
abstract SignalSource

# A `Signal{T}` is a time-varying value of type T.
# Signal itself is a subtype of SignalSource for easy
# dispatch (e.g. see foldl below)
abstract Signal{T} <: SignalSource
signal(x::Signal) = x

convert(::Type{Signal}, x::SignalSource) = signal(x)
eltype{T}(::Signal{T}) = T

# A topological order
begin
    local counter = @compat UInt(0)

    function next_rank()
        counter += 1
        return counter
    end
end

rank(x::Signal) = x.rank # topological rank
value(x::Signal) = x.value # current value

# An `Input` is a signal which can be updated explicitly by code external to Reactive.
# All other signal types have implicit update logic.
# `Input` signals can be updated by a call to `push!`.
# An `Input` must be created with an initial value.
type Input{T} <: Signal{T}
    rank::Uint
    children::Vector{Signal}
    value::T

    function Input(v)
        new(next_rank(), Signal[], convert(T, v))
    end
end
Input{T}(v::T) = Input{T}(v)

# An intermediate node. A `Node` can be created by functions
# in this library that return signals.
abstract Node{T} <: Signal{T}

#function add_child!(parents::Tuple{Vararg{Signal}}, child::Signal)
function add_child!(parents::@compat(Tuple{Vararg{Signal}}), child::Signal)
    for p in parents
        push!(p.children, child)
    end
end
add_child!(parent::Signal, child::Signal) = push!(parent.children, child)

function remove_child!(parents::(@compat Tuple{Vararg{Signal}}), child::Signal)
    for p in parents
        p.children = p.children[find(p.children .!= child)]
    end
end
remove_child!(parent::Signal, child::Signal) =
    remove_child!((parent,), child)

type Lift{T} <: Node{T}
    rank::Uint
    children::Vector{Signal}
    f::Callable
    signals::@compat Tuple{Vararg{Signal}}
    value::T

    function Lift(f::Callable, signals, init)
        node = new(next_rank(), Signal[], f, signals, convert(T, init))
        add_child!(signals, node)
        return node
    end
end

function update{T}(node::Lift{T}, parent)
    node.value = convert(T, node.f([s.value for s in node.signals]...))
    return true
end

type Filter{T} <: Node{T}
    rank::Uint
    children::Vector{Signal}
    predicate::Function
    signal::Signal{T}
    value::T

    function Filter(predicate, v0, s::Signal{T})
        node = new(next_rank(), Signal[], predicate, s,
                   predicate(s.value) ?
                   s.value : convert(T, v0))
        add_child!(s, node)
        return node
    end
end

function update{T}(node::Filter{T}, parent::Signal{T})
    if node.predicate(node.signal.value)
        node.value = node.signal.value
        return true
    else
        return false
    end
end

type DropWhen{T} <: Node{T}
    rank::Uint
    children::Vector{Signal}
    test::Signal{Bool}
    signal::Signal{T}
    value::T

    function DropWhen(test, v0, s::Signal{T})
        node = new(next_rank(), Signal[], test, s,
                   test.value ? convert(T, v0) : s.value)
        add_child!(s, node)
        return node
    end
end

function update{T}(node::DropWhen{T}, parent::Signal{T})
    if node.test.value
        return false
    else
        node.value = parent.value
        return true
    end
end

type DropRepeats{T} <: Node{T}
    rank::Uint
    children::Vector{Signal}
    signal::Signal{T}
    value::T

    function DropRepeats(s)
        node = new(next_rank(), Signal[], s, s.value)
        add_child!(s, node)
        return node
    end
end

function update{T}(node::DropRepeats{T}, parent::Signal{T})
    if node.value != parent.value
        node.value = parent.value
        return true
    else
        return false
    end
end

type Merge{T} <: Node{T}
    rank::Uint
    children::Vector{Signal}
    signals::@compat Tuple{Vararg{Signal}}
    ranks::Dict{Signal, Int}
    value::T
    function Merge(signals::@compat Tuple{Vararg{Signal}})
        if length(signals) < 1
            error("Merge requires at least one as argument.")
        end
        fst, _ = signals
        node = new(next_rank(), Signal[], signals,
                   Dict{Signal, Int}(), fst.value)
        for (r, s) in enumerate(signals)
            node.ranks[s] = r # precedence
        end
        add_child!(signals, node)
        return node
    end
end

function update{T}(node::Merge{T}, parent)
    node.value = convert(T, parent.value)
    return true
end

type SampleOn{T, U} <: Node{U}
    rank::Uint
    children::Vector{Signal}
    signal1::Signal{T}
    signal2::Signal{U}
    value::U
    function SampleOn(signal1, signal2)
        node = new(next_rank(), Signal[], signal1, signal2, signal2.value)
        add_child!(signal1, node)
        return node
    end
end

function update(node::SampleOn, parent)
    node.value = node.signal2.value
    return true
end

deepvalue(s::Signal) = value(s)
deepvalue{T <: Signal}(s::Signal{T}) = deepvalue(value(s))

type Flatten{T} <: Node{T}
    rank::Uint
    children::Vector{Signal}
    value::T
    function Flatten(signalsignal::Signal)
        @assert isa(value(signalsignal), Signal)
        node = new(next_rank(), Signal[], value(value(signalsignal)))

        firstsig = value(signalsignal)
        add_child!(signalsignal, node)

        foldl(begin add_child!(firstsig, node); firstsig end, signalsignal; typ=Any) do prev, next
            remove_child!(prev, node)
            add_child!(next, node)
            next
        end

        return node
    end
end

function update(node::Flatten, parent)
    # Note: node depends on 1) the signal of signals 2) the current signal
    # so deepvalue actually has different behavior in these 2 cases.
    node.value = deepvalue(parent)
    return true
end

begin
    local isupdating = false
    # Update the value of an Input signal and propagate the
    # change.
    #
    # Args:
    #     input: An Input signal
    #     val: The new value to be set
    # Returns:
    #     nothing
    function push!{T}(input::Input{T}, val)
        if isupdating
            error("push! called when another signal is still updating.")
        else
            try
                isupdating = true
                input.value = convert(T, val)

<<<<<<< HEAD
                heap = Any[] # a min-heap of (child, parent)
=======
                heap = (@compat Tuple{Signal, Signal})[] # a min-heap of (child, parent)
>>>>>>> cb1ad504
                child_rank(x) = rank(x[1])
                ord = By(child_rank)  # ordered topologically by child.rank

                # first dirty parent
                merge_parent = Dict{Merge, Signal}()
                for c in input.children
                    if isa(c, Merge)
                        merge_parent[c] = input
                    end
                    heappush!(heap, (c, input), ord)
                end

                prev = nothing
                while !isempty(heap)
                    (n, parent) = heappop!(heap, ord)
                    if n == prev
                        continue # already processed
                    end
                    # Merge is a special case!
                    if isa(n, Merge) && haskey(merge_parent, n)
                        propagate = update(n, merge_parent[n])
                    else
                        propagate = update(n, parent)
                    end

                    if propagate
                        for c in n.children
                            if isa(c, Merge)
                                if haskey(merge_parent, c)
                                    if c.ranks[n] < c.ranks[merge_parent[c]]
                                        merge_parent[c] = n
                                    end
                                else
                                    merge_parent[c] = n
                                end
                            end
                            heappush!(heap, (c, n), ord)
                        end
                    end
                    prev = n
                end
                isupdating = false
                return nothing
            catch ex
                # FIXME: Rethink this.
                isupdating = false
                showerror(STDERR, ex)
                println(STDERR)
                Base.show_backtrace(STDERR, catch_backtrace())
                println(STDERR)
                throw(ex)
            end
        end
    end
end

# The `lift` operator can be used to create a new signal from
# existing signals. The value of the new signal will be the return
# value of a function `f` applied to the current values of the input
# signals.
#
# Args:
#     f: The transformation function
#     inputs...: Signals to apply `f` to. Same number as the arity of `f`.
#     init: (kwarg) - the initial value, defaults to `f(values of inputs...)`
#     typ: (kwarg) - the output type, defaults to typeof(init)
# Returns:
#     a signal which updates when an argument signal updates.

lift(f::Callable, inputs::Signal...; init=f(map(value, inputs)...), typ=typeof(init)) =
    Lift{typ}(f, inputs, init)

lift(f::Callable, inputs::SignalSource...; kwargs...) =
    lift(f, map(signal, inputs)...; kwargs...)

# Uncomment in Julia >= 0.3 to enable cute infix operators.
#     ⟿(signals::(Any...), f::Callable) = lift(f, signals...)
#     ⟿(signal, f::Callable) = lift(f, signal)
#     function ⟿(signals::Union(Any, (Any, Callable))...)
#         last = signals[end]
#         ss = [signals[1:end-1]..., last[1]]
#         f  = last[2]
#         (ss...) ⟿ f
#     end

# [Fold](http://en.wikipedia.org/wiki/Fold_(higher-order_function)) over time.
# foldl can be used to reduce a signal updates to a signal of an accumulated value.
#
# Args:
#     f: A function that takes its previously returned value as the first argument
#        and the values of the signals as the second argument
#     v0: initial value of the fold
#     signals: as many signals as one less than the arity of f.
# Returns:
#     A signal which updates when one of the argument signals update.
function foldl{T}(f, v0::T, signal::SignalSource, signals::SignalSource...; typ=T)
    local a = v0
    lift((b...) -> a = f(a, b...),
        signal, signals...; init=v0, typ=typ)
end

function foldr{T}(f::Function, v0::T, signal::SignalSource, signals::SignalSource...; typ=T)
    local a = v0
    lift((b...) -> a = f(b..., a),
        signal, signals...; init=v0, typ=typ)
end

# Keep only updates that return true when applied to a predicate function.
#
# Args:
#     pred: a function of type that returns a boolean value
#     v0:   the value the signal should take if the predicate is not satisfied initially.
#     s:    the signal to be filtered
# Returns:
#     A filtered signal
filter{T}(pred::Function, v0, s::Signal{T}) = Filter{T}(pred, v0, s)
filter(pred::Function, v0, s::SignalSource) = filter(pred, v0, signal(s))

# Drop updates when the first signal is true.
#
# Args:
#     test: a Signal{Bool} which tells when to drop updates
#     v0:   value to be used if the test signal is true initially
#     s:    the signal to drop updates from
# Return:
#     a signal which updates only when the test signal is false
dropwhen{T}(test::Signal{Bool}, v0, s::Signal{T}) =
    DropWhen{T}(test, v0, s)

# Sample from the second signal every time an update occurs in the first signal
#
# Args:
#     s1: the signal to watch for updates
#     s2: the signal to sample from when s1 updates
# Returns:
#     a of the same type as s2 which updates with s1
sampleon{T, U}(s1::Signal{T}, s2::Signal{U}) = SampleOn{T, U}(s1, s2)
sampleon(s1::SignalSource, s2::SignalSource) = sampleon(signal(s1), signal(s2))

# Merge multiple signals of the same type. If more than one signals
# update together, the first one gets precedence.
#
# Args:
#     signals...: two or more signals
# Returns:
#     a merged signal
merge(signals::Signal...) = Merge{join_eltype(signals...)}(signals)
merge(signals::SignalSource...) = merge(map(signal, signals))

# Drop repeated updates. To be used on signals of immutable types.
#
# Args:
#     s: the signal to drop repeats from
# Returns:
#     a signal with repeats dropped.
droprepeats{T}(s::Signal{T}) = DropRepeats{T}(s)
droprepeats(s::SignalSource) = droprepeats(signal(s))

function show{T}(io::IO, node::Signal{T})
    write(io, string("[$(typeof(node))] ", node.value))
end

#
# Flatten a signal of signal into a signal
#
# Args:
#    ss: the signal of signals
# Returns:
#    A signal
#
flatten(ss::Signal; typ=eltype(value(ss))) =
    Flatten{typ}(ss)

#
# `switch(f, switcher)` is the same as `flatten(lift(f, switcher))`
#
# Args:
#    f: A function from `T` to `Signal`
#    switcher: A signal of type `T`
# Returns:
#    A flattened signal
#
switch(f, switcher; typ=eltype(switcher)) =
    flatten(lift(f, switcher), typ=typ)

function writemime{T}(io::IO, m::MIME"text/plain", node::Signal{T})
    writemime(io, m, node.value)
end

include("macros.jl")
include("timing.jl")
include("util.jl")

end # module<|MERGE_RESOLUTION|>--- conflicted
+++ resolved
@@ -260,11 +260,7 @@
                 isupdating = true
                 input.value = convert(T, val)
 
-<<<<<<< HEAD
                 heap = Any[] # a min-heap of (child, parent)
-=======
-                heap = (@compat Tuple{Signal, Signal})[] # a min-heap of (child, parent)
->>>>>>> cb1ad504
                 child_rank(x) = rank(x[1])
                 ord = By(child_rank)  # ordered topologically by child.rank
 
