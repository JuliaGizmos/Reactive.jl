module Reactive

using Compat
using Base.Order
using Base.Collections

export SignalSource, Signal, Input, Node, signal, value, lift, @lift, map, foldl,
       flatten, switch, foldr, merge, filter, dropif, droprepeats, dropwhen,
       sampleon, prev, keepwhen, ⟿

import Base: eltype, join_eltype, convert, push!, merge, map, show, writemime, filter

if VERSION >= v"0.3-"
    import Base: foldl, foldr
end

typealias Callable Union(DataType, Function)

# SignalSource is a contract that you can call signal() on the
# value to get a Signal
abstract SignalSource

# A `Signal{T}` is a time-varying value of type T.
# Signal itself is a subtype of SignalSource for easy
# dispatch (e.g. see foldl below)
abstract Signal{T} <: SignalSource
signal(x::Signal) = x

convert(::Type{Signal}, x::SignalSource) = signal(x)
eltype{T}(::Signal{T}) = T

# A topological order
begin
    local counter = @compat UInt(0)

    function next_rank()
        counter += 1
        return counter
    end
end

rank(x::Signal) = x.rank # topological rank
value(x::Signal) = x.value # current value

# An `Input` is a signal which can be updated explicitly by code external to Reactive.
# All other signal types have implicit update logic.
# `Input` signals can be updated by a call to `push!`.
# An `Input` must be created with an initial value.
type Input{T} <: Signal{T}
    rank::Uint
    children::Vector{Signal}
    value::T

    function Input(v)
        new(next_rank(), Signal[], convert(T, v))
    end
end
Input{T}(v::T) = Input{T}(v)

# An intermediate node. A `Node` can be created by functions
# in this library that return signals.
abstract Node{T} <: Signal{T}

#function add_child!(parents::Tuple{Vararg{Signal}}, child::Signal)
function add_child!(parents::@compat(Tuple{Vararg{Signal}}), child::Signal)
    for p in parents
        push!(p.children, child)
    end
end
add_child!(parent::Signal, child::Signal) = push!(parent.children, child)

function remove_child!(parents::(@compat Tuple{Vararg{Signal}}), child::Signal)
    for p in parents
        p.children = p.children[find(p.children .!= child)]
    end
end
remove_child!(parent::Signal, child::Signal) =
    remove_child!((parent,), child)

type Lift{T} <: Node{T}
    rank::Uint
    children::Vector{Signal}
    f::Callable
    signals::@compat Tuple{Vararg{Signal}}
    value::T

    function Lift(f::Callable, signals, init)
        node = new(next_rank(), Signal[], f, signals, convert(T, init))
        add_child!(signals, node)
        return node
    end
end

function update{T}(node::Lift{T}, parent)
    node.value = convert(T, node.f([s.value for s in node.signals]...))
    return true
end

type Filter{T} <: Node{T}
    rank::Uint
    children::Vector{Signal}
    predicate::Function
    signal::Signal{T}
    value::T

    function Filter(predicate, v0, s::Signal{T})
        node = new(next_rank(), Signal[], predicate, s,
                   predicate(s.value) ?
                   s.value : convert(T, v0))
        add_child!(s, node)
        return node
    end
end

function update{T}(node::Filter{T}, parent::Signal{T})
    if node.predicate(node.signal.value)
        node.value = node.signal.value
        return true
    else
        return false
    end
end

type DropWhen{T} <: Node{T}
    rank::Uint
    children::Vector{Signal}
    test::Signal{Bool}
    signal::Signal{T}
    value::T

    function DropWhen(test, v0, s::Signal{T})
        node = new(next_rank(), Signal[], test, s,
                   test.value ? convert(T, v0) : s.value)
        add_child!(s, node)
        return node
    end
end

function update{T}(node::DropWhen{T}, parent::Signal{T})
    if node.test.value
        return false
    else
        node.value = parent.value
        return true
    end
end

type DropRepeats{T} <: Node{T}
    rank::Uint
    children::Vector{Signal}
    signal::Signal{T}
    value::T

    function DropRepeats(s)
        node = new(next_rank(), Signal[], s, s.value)
        add_child!(s, node)
        return node
    end
end

function update{T}(node::DropRepeats{T}, parent::Signal{T})
    if node.value != parent.value
        node.value = parent.value
        return true
    else
        return false
    end
end

type Merge{T} <: Node{T}
    rank::Uint
    children::Vector{Signal}
    signals::@compat Tuple{Vararg{Signal}}
    ranks::Dict{Signal, Int}
    value::T
    function Merge(signals::@compat Tuple{Vararg{Signal}})
        if length(signals) < 1
            error("Merge requires at least one as argument.")
        end
        fst, _ = signals
        node = new(next_rank(), Signal[], signals,
                   Dict{Signal, Int}(), fst.value)
        for (r, s) in enumerate(signals)
            node.ranks[s] = r # precedence
        end
        add_child!(signals, node)
        return node
    end
end

function update{T}(node::Merge{T}, parent)
    node.value = convert(T, parent.value)
    return true
end

type SampleOn{T, U} <: Node{U}
    rank::Uint
    children::Vector{Signal}
    signal1::Signal{T}
    signal2::Signal{U}
    value::U
    function SampleOn(signal1, signal2)
        node = new(next_rank(), Signal[], signal1, signal2, signal2.value)
        add_child!(signal1, node)
        return node
    end
end

function update(node::SampleOn, parent)
    node.value = node.signal2.value
    return true
end

deepvalue(s::Signal) = value(s)
deepvalue{T <: Signal}(s::Signal{T}) = deepvalue(value(s))

type Flatten{T} <: Node{T}
    rank::Uint
    children::Vector{Signal}
    value::T
    function Flatten(signalsignal::Signal)
        @assert isa(value(signalsignal), Signal)
        node = new(next_rank(), Signal[], value(value(signalsignal)))

        firstsig = value(signalsignal)
        add_child!(signalsignal, node)

        foldl(begin add_child!(firstsig, node); firstsig end, signalsignal; typ=Any) do prev, next
            remove_child!(prev, node)
            add_child!(next, node)
            next
        end

        return node
    end
end

function update(node::Flatten, parent)
    # Note: node depends on 1) the signal of signals 2) the current signal
    # so deepvalue actually has different behavior in these 2 cases.
    node.value = deepvalue(parent)
    return true
end

begin
    local isupdating = false
    # Update the value of an Input signal and propagate the
    # change.
    #
    # Args:
    #     input: An Input signal
    #     val: The new value to be set
    # Returns:
    #     nothing
    function push!{T}(input::Input{T}, val)
        if isupdating
            error("push! called when another signal is still updating.")
        else
            try
                isupdating = true
                input.value = convert(T, val)

<<<<<<< HEAD
                heap = Tuple{Signal, Signal}[] # a min-heap of (child, parent)
=======
                heap = Any[] # a min-heap of (child, parent)
>>>>>>> 7debb236
                child_rank(x) = rank(x[1])
                ord = By(child_rank)  # ordered topologically by child.rank

                # first dirty parent
                merge_parent = Dict{Merge, Signal}()
                for c in input.children
                    if isa(c, Merge)
                        merge_parent[c] = input
                    end
                    heappush!(heap, (c, input), ord)
                end

                prev = nothing
                while !isempty(heap)
                    (n, parent) = heappop!(heap, ord)
                    if n == prev
                        continue # already processed
                    end
                    # Merge is a special case!
                    if isa(n, Merge) && haskey(merge_parent, n)
                        propagate = update(n, merge_parent[n])
                    else
                        propagate = update(n, parent)
                    end

                    if propagate
                        for c in n.children
                            if isa(c, Merge)
                                if haskey(merge_parent, c)
                                    if c.ranks[n] < c.ranks[merge_parent[c]]
                                        merge_parent[c] = n
                                    end
                                else
                                    merge_parent[c] = n
                                end
                            end
                            heappush!(heap, (c, n), ord)
                        end
                    end
                    prev = n
                end
                isupdating = false
                return nothing
            catch ex
                # FIXME: Rethink this.
                isupdating = false
                showerror(STDERR, ex)
                println(STDERR)
                Base.show_backtrace(STDERR, catch_backtrace())
                println(STDERR)
                throw(ex)
            end
        end
    end
end

# The `lift` operator can be used to create a new signal from
# existing signals. The value of the new signal will be the return
# value of a function `f` applied to the current values of the input
# signals.
#
# Args:
#     f: The transformation function
#     inputs...: Signals to apply `f` to. Same number as the arity of `f`.
#     init: (kwarg) - the initial value, defaults to `f(values of inputs...)`
#     typ: (kwarg) - the output type, defaults to typeof(init)
# Returns:
#     a signal which updates when an argument signal updates.

lift(f::Callable, inputs::Signal...; init=f(map(value, inputs)...), typ=typeof(init)) =
    Lift{typ}(f, inputs, init)

lift(f::Callable, inputs::SignalSource...; kwargs...) =
    lift(f, map(signal, inputs)...; kwargs...)

# Uncomment in Julia >= 0.3 to enable cute infix operators.
#     ⟿(signals::(Any...), f::Callable) = lift(f, signals...)
#     ⟿(signal, f::Callable) = lift(f, signal)
#     function ⟿(signals::Union(Any, (Any, Callable))...)
#         last = signals[end]
#         ss = [signals[1:end-1]..., last[1]]
#         f  = last[2]
#         (ss...) ⟿ f
#     end

# [Fold](http://en.wikipedia.org/wiki/Fold_(higher-order_function)) over time.
# foldl can be used to reduce a signal updates to a signal of an accumulated value.
#
# Args:
#     f: A function that takes its previously returned value as the first argument
#        and the values of the signals as the second argument
#     v0: initial value of the fold
#     signals: as many signals as one less than the arity of f.
# Returns:
#     A signal which updates when one of the argument signals update.
function foldl{T}(f, v0::T, signal::SignalSource, signals::SignalSource...; typ=T)
    local a = v0
    lift((b...) -> a = f(a, b...),
        signal, signals...; init=v0, typ=typ)
end

function foldr{T}(f::Function, v0::T, signal::SignalSource, signals::SignalSource...; typ=T)
    local a = v0
    lift((b...) -> a = f(b..., a),
        signal, signals...; init=v0, typ=typ)
end

# Keep only updates that return true when applied to a predicate function.
#
# Args:
#     pred: a function of type that returns a boolean value
#     v0:   the value the signal should take if the predicate is not satisfied initially.
#     s:    the signal to be filtered
# Returns:
#     A filtered signal
filter{T}(pred::Function, v0, s::Signal{T}) = Filter{T}(pred, v0, s)
filter(pred::Function, v0, s::SignalSource) = filter(pred, v0, signal(s))

# Drop updates when the first signal is true.
#
# Args:
#     test: a Signal{Bool} which tells when to drop updates
#     v0:   value to be used if the test signal is true initially
#     s:    the signal to drop updates from
# Return:
#     a signal which updates only when the test signal is false
dropwhen{T}(test::Signal{Bool}, v0, s::Signal{T}) =
    DropWhen{T}(test, v0, s)

# Sample from the second signal every time an update occurs in the first signal
#
# Args:
#     s1: the signal to watch for updates
#     s2: the signal to sample from when s1 updates
# Returns:
#     a of the same type as s2 which updates with s1
sampleon{T, U}(s1::Signal{T}, s2::Signal{U}) = SampleOn{T, U}(s1, s2)
sampleon(s1::SignalSource, s2::SignalSource) = sampleon(signal(s1), signal(s2))

# Merge multiple signals of the same type. If more than one signals
# update together, the first one gets precedence.
#
# Args:
#     signals...: two or more signals
# Returns:
#     a merged signal
merge(signals::Signal...) = Merge{join_eltype(signals...)}(signals)
merge(signals::SignalSource...) = merge(map(signal, signals))

# Drop repeated updates. To be used on signals of immutable types.
#
# Args:
#     s: the signal to drop repeats from
# Returns:
#     a signal with repeats dropped.
droprepeats{T}(s::Signal{T}) = DropRepeats{T}(s)
droprepeats(s::SignalSource) = droprepeats(signal(s))

function show{T}(io::IO, node::Signal{T})
    write(io, string("[$(typeof(node))] ", node.value))
end

#
# Flatten a signal of signal into a signal
#
# Args:
#    ss: the signal of signals
# Returns:
#    A signal
#
flatten(ss::Signal; typ=eltype(value(ss))) =
    Flatten{typ}(ss)

#
# `switch(f, switcher)` is the same as `flatten(lift(f, switcher))`
#
# Args:
#    f: A function from `T` to `Signal`
#    switcher: A signal of type `T`
# Returns:
#    A flattened signal
#
switch(f, switcher; typ=eltype(switcher)) =
    flatten(lift(f, switcher), typ=typ)

function writemime{T}(io::IO, m::MIME"text/plain", node::Signal{T})
    writemime(io, m, node.value)
end

include("macros.jl")
include("timing.jl")
include("util.jl")

end # module<|MERGE_RESOLUTION|>--- conflicted
+++ resolved
@@ -259,12 +259,8 @@
             try
                 isupdating = true
                 input.value = convert(T, val)
-
-<<<<<<< HEAD
-                heap = Tuple{Signal, Signal}[] # a min-heap of (child, parent)
-=======
                 heap = Any[] # a min-heap of (child, parent)
->>>>>>> 7debb236
+
                 child_rank(x) = rank(x[1])
                 ord = By(child_rank)  # ordered topologically by child.rank
 
