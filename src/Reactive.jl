--- conflicted
+++ resolved
@@ -278,7 +278,6 @@
     # Returns:
     #     nothing
     function push!{T}(input::Input{T}, val)
-<<<<<<< HEAD
       try
           if isupdating
               error("push! called when another signal is still updating.")
@@ -340,73 +339,7 @@
           println(STDERR)
           throw(ex)
       end
-  end
-
-=======
-        if isupdating
-            error("push! called when another signal is still updating.")
-        else
-            try
-                isupdating = true
-                input.value = convert(T, val)
-                heap = Any[] # a min-heap of (child, parent)
-
-                child_rank(x) = rank(x[1])
-                ord = By(child_rank)  # ordered topologically by child.rank
-
-                # first dirty parent
-                merge_parent = Dict{Merge, Signal}()
-                for c in input.children
-                    if isa(c, Merge)
-                        merge_parent[c] = input
-                    end
-                    heappush!(heap, (c, input), ord)
-                end
-
-                prev = nothing
-                while !isempty(heap)
-                    (n, parent) = heappop!(heap, ord)
-                    if n == prev
-                        continue # already processed
-                    end
-                    # Merge is a special case!
-                    if isa(n, Merge) && haskey(merge_parent, n)
-                        propagate = update(n, merge_parent[n])
-                    else
-                        propagate = update(n, parent)
-                    end
-
-                    if propagate
-                        for c in n.children
-                            if isa(c, Merge)
-                                if haskey(merge_parent, c)
-                                    if c.ranks[n] < c.ranks[merge_parent[c]]
-                                        merge_parent[c] = n
-                                    end
-                                else
-                                    merge_parent[c] = n
-                                end
-                            end
-                            heappush!(heap, (c, n), ord)
-                        end
-                    end
-                    prev = n
-                end
-                isupdating = false
-                return nothing
-            catch ex
-                bt = catch_backtrace()
-                # FIXME: Rethink this.
-                isupdating = false
-                showerror(STDERR, ex)
-                println(STDERR)
-                Base.show_backtrace(STDERR, bt)
-                println(STDERR)
-                throw(ex)
-            end
-        end
-    end
->>>>>>> 141e7d71
+   end
 end
 
 # The `lift` operator can be used to create a new signal from
