--- conflicted
+++ resolved
@@ -22,11 +22,7 @@
 end
 
 # julia 0.3 loses it if this method doesn't exist
-<<<<<<< HEAD
-map(f::Union{Function, DataType}, inputs::Node...; kwargs...) =
-=======
 map(f::@compat(Union{Function, DataType}), inputs::Node...; kwargs...) =
->>>>>>> 702b814c
     _map(f, inputs...; kwargs...)
 
 map(f, inputs::Node...; kwargs...) =
