const _node_finalizers = WeakKeyDict()

<<<<<<< HEAD
typealias Finalizer Union{Ptr, Function}
=======
typealias Finalizer @compat Union{Ptr, Function}
>>>>>>> 702b814c

const _finalizer = Base.finalizer
finalizer(x::Node, f::Finalizer) = begin
    _node_finalizers[x] = push!(get(_node_finalizers,x,Any[]), f)
    # also add it to julia's finalizer
    invoke(_finalizer, (Any, Finalizer), x, f)
end

finalize(x::Node) = begin
    !haskey(_node_finalizers, x) && return
    for f in _node_finalizers[x]
        f(x)
    end
end <|MERGE_RESOLUTION|>--- conflicted
+++ resolved
@@ -1,10 +1,7 @@
 const _node_finalizers = WeakKeyDict()
 
-<<<<<<< HEAD
 typealias Finalizer Union{Ptr, Function}
-=======
 typealias Finalizer @compat Union{Ptr, Function}
->>>>>>> 702b814c
 
 const _finalizer = Base.finalizer
 finalizer(x::Node, f::Finalizer) = begin
