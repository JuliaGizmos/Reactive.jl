--- conflicted
+++ resolved
@@ -1,7 +1 @@
-julia 0.3
-<<<<<<< HEAD
-MessageUtils
-FactCheck
-=======
->>>>>>> 4845eff1
-Compat 0.4.0+julia 0.3