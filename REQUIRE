--- conflicted
+++ resolved
@@ -1,6 +1,3 @@
 julia 0.2-
-<<<<<<< HEAD
 FactCheck
-=======
-Compat 0.4.0
->>>>>>> ad6234e1
+Compat 0.4.0